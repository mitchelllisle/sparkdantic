import inspect
import sys
import typing
from collections import deque
from datetime import date, datetime, timedelta
from decimal import Decimal
from enum import Enum
from types import MappingProxyType
<<<<<<< HEAD
from typing import Annotated, Dict, Optional, Tuple, Type, Union, get_args, get_origin
=======
from typing import Annotated, Dict, List, Optional, Tuple, Type, Union, get_args, get_origin
from uuid import UUID
>>>>>>> 43beea86

from pydantic import BaseModel, ConfigDict, SecretBytes, SecretStr
from pydantic.fields import ModelPrivateAttr
from pyspark.sql import DataFrame, SparkSession
from pyspark.sql import functions as F  # noqa
from pyspark.sql.types import (
    ArrayType,
    BinaryType,
    BooleanType,
    DataType,
    DateType,
    DayTimeIntervalType,
    DecimalType,
    DoubleType,
    IntegerType,
    LongType,
    MapType,
    StringType,
    StructField,
    StructType,
    TimestampType,
)

from sparkdantic.generation import GenerationSpec, MappingSpec, default_generator

if sys.version_info > (3, 10):
    from types import UnionType  # pragma: no cover
else:
    UnionType = Union  # pragma: no cover

if sys.version_info > (3, 11):
    from enum import EnumType  # pragma: no cover
else:
    EnumType = Type[Enum]  # pragma: no cover


native_spark_types = [
    ArrayType,
    BinaryType,
    BooleanType,
    DataType,
    DateType,
    DayTimeIntervalType,
    DecimalType,
    DoubleType,
    IntegerType,
    LongType,
    MapType,
    StringType,
    StructField,
    StructType,
    TimestampType,
]

type_map = MappingProxyType(
    {
        int: IntegerType,
        float: DoubleType,
        str: StringType,
        SecretStr: StringType,
        bool: BooleanType,
        bytes: BinaryType,
        SecretBytes: BinaryType,
        list: ArrayType,
        dict: MapType,
        datetime: TimestampType,
        date: DateType,
        Decimal: DecimalType,
        timedelta: DayTimeIntervalType,
        UUID: StringType,
    }
)

MixinType = Union[Type[int], Type[str]]

GenerationSpecs = Optional[Dict[str, GenerationSpec]]


class SparkModel(BaseModel):
    """Spark Model representing a Pydantic BaseModel with additional methods to convert it to a PySpark schema.

    Methods:
        model_spark_schema: Generates a PySpark schema from the model fields.
        _is_nullable: Determines if a type is nullable and returns the type without the Union.
        _get_spark_type: Returns the corresponding PySpark data type for a given Python type, considering nullability.
        _get_enum_mixin_type: Returns the mixin type of Enum.
        _type_to_spark: Converts a given Python type to a corresponding PySpark data type.
    """

    model_config = ConfigDict(arbitrary_types_allowed=True, use_enum_values=True)
    _mapped_field: ModelPrivateAttr = deque()
    _non_standard_fields: ModelPrivateAttr = {'value', 'mapping', 'mapping_source'}

    @classmethod
    def _post_mapping_process(cls, data: DataFrame) -> DataFrame:
        """Processes the DataFrame after mapping.

        Args:
            data (DataFrame): The data frame to process.

        Returns:
            DataFrame: The processed DataFrame.
        """
        for _ in range(len(cls._mapped_field.default)):
            target, mapping, source = cls._mapped_field.default.popleft()
            mapping_expr = F.create_map([F.lit(x) for x in sum(mapping.items(), ())])
            data = data.withColumn(target, mapping_expr.getItem(data[source]))
        return data

    @classmethod
    def model_spark_schema(cls) -> StructType:
        """Generates a PySpark schema from the model fields.

        Returns:
            StructType: The generated PySpark schema.
        """
        return create_spark_schema(cls)

    @classmethod
    def generate_data(
        cls, spark: SparkSession, specs: Optional[GenerationSpecs] = None, n_rows: int = 100
    ) -> DataFrame:
        # initialise a dataframe with a single column to hold the row id
        initial_schema = StructType(
            [StructField('__sparkdantic_row_id__', IntegerType(), nullable=False)]
        )
        data = spark.createDataFrame([(i,) for i in range(n_rows)], initial_schema)
        if not specs:
            specs = {}

        schema = cls.model_spark_schema()
        for col in schema.fields:
            func = specs.get(col.name, default_generator(col.dataType))
            if isinstance(func, MappingSpec):
                mapping_ = F.create_map([F.lit(x) for x in sum(func.mapping.items(), ())])
                data = data.withColumn(col.name, mapping_.getItem(data[func.mapping_source]))
            else:
                generator_udf = F.udf(func, col.dataType)
                data = data.withColumn(
                    col.name, generator_udf() if func is not None else F.lit(None)
                )

        # remove the internal row id column from the final dataframe
        return data.drop('__sparkdantic_row_id__')


def create_spark_schema(model: Type) -> StructType:
    """Generates a PySpark schema from the model fields.

    Args:
        model (Type): The pydantic model to generate the schema from.

    Returns:
        StructType: The generated PySpark schema.
    """
    fields = []
    for k, v in model.model_fields.items():
        k = getattr(v, 'alias') or k
        nullable, t = _is_nullable(v.annotation)

        if _is_supported_subclass(t):
            fields.append(StructField(k, create_spark_schema(t), nullable))  # type: ignore
        else:
            field_info_extra = getattr(v, 'json_schema_extra', None) or {}
            override = field_info_extra.get('spark_type')
            if (override not in native_spark_types) and (override is not None):
                raise TypeError(
                    f'Defining `spark_type` must be a valid `pyspark.sql.types` type. Got {override}'
                )
            if override:
                t, nullable = _type_to_spark(override, v.metadata)
            else:
                t, nullable = _type_to_spark(v.annotation, v.metadata)
            _struct_field = StructField(k, t, nullable)
            fields.append(_struct_field)
    return StructType(fields)


def _get_spark_type(t: Type, nullable: bool) -> Type[DataType]:
    """Returns the corresponding PySpark data type for a given Python type, considering nullability.

    Args:
        t (Type): The Python type to convert to a PySpark data type.
        nullable (bool): Indicates whether the PySpark data type should be nullable.

    Returns:
        DataType: The corresponding PySpark data type.

    Raises:
        TypeError: If the type is not recognized in the type map.
    """
    spark_type = type_map.get(t)
    if spark_type is None:
        raise TypeError(f'Type {t} not recognized')

    spark_type.nullable = nullable
    return spark_type


def _get_enum_mixin_type(t: EnumType) -> MixinType:
    """Returns the mixin type of an Enum.

    Args:
        t (EnumType): The Enum to get the mixin type from.

    Returns:
        MixinType: The type mixed with the Enum.

    Raises:
        TypeError: If the mixin type is not supported (int and str are supported).
    """
    if issubclass(t, int):
        return int
    elif issubclass(t, str):
        return str
    else:
        raise TypeError(f'Enum {t} is not supported. Only int and str mixins are supported.')


def _type_to_spark_type_specs(t: Type) -> Tuple[DataType, Optional[str], bool]:
    """Converts a given type to its corresponding Spark data type specifications.

    Args:
        t (Type): The Python type.

    Returns:
        Tuple[DataType, Optional[str], bool]: The corresponding Spark DataType, container type, and nullability.
    """
    spark_type, nullable = _type_to_spark(t, [])
    if isinstance(spark_type, ArrayType):
        return spark_type.elementType, ArrayType.typeName(), nullable
    return spark_type, None, nullable


def _type_to_spark(t: Type, metadata) -> Tuple[DataType, bool]:
    """Converts a given Python type to a corresponding PySpark data type.

    Args:
        t (Type): The type to convert to a PySpark data type.

    Returns:
        DataType: The corresponding PySpark data type.
    """
    nullable, t = _is_nullable(t)
    meta = None if len(metadata) < 1 else metadata.pop()
    args = get_args(t)
    origin = get_origin(t)

    # Convert complex types
    if origin is list:
        inner_type = args[0]
        if _is_supported_subclass(inner_type):
            array_type = create_spark_schema(inner_type)
            inner_nullable = nullable
        else:
            # Check if it's an accepted Enum or optional SparkModel subclass
            array_type, inner_nullable = _type_to_spark(inner_type, [])
        return ArrayType(array_type, inner_nullable), nullable
    elif origin is dict:
        key_type, _ = _type_to_spark(args[0], [])
        value_type, inner_nullable = _type_to_spark(args[1], [])
        return MapType(key_type, value_type, inner_nullable), nullable
    elif origin is typing.Literal:
        # PySpark doesn't have an equivalent type for Literal. To allow Literal usage with a model we check all the
        # types of values within Literal. If they are all the same, use that type as our new type.
        literal_arg_types = set(map(lambda a: type(a), args))
        if len(literal_arg_types) > 1:
            raise TypeError(
                'Your model has a `Literal` type with multiple args of different types. Fields defined with '
                '`Literal` must have one consistent arg type'
            )
        t = literal_arg_types.pop()
    elif origin is Annotated:
        # first arg of annotated type is the type, second is metadata that we don't do anything with (yet)
        t = args[0]
    elif _is_supported_subclass(t):
        return create_spark_schema(t), nullable

    if issubclass(t, Enum):
        t = _get_enum_mixin_type(t)

    if t in native_spark_types:
        t = t()
    else:
        t = _get_spark_type(t, nullable)()

    if isinstance(t, DecimalType):
        if meta is not None:
            max_digits = getattr(meta, 'max_digits', 10)
            decimal_places = getattr(meta, 'decimal_places', 0)
            t = DecimalType(precision=max_digits, scale=decimal_places)
    return t, nullable


def _is_supported_subclass(subclass: Type) -> bool:
    """Checks if a class is a subclass of SparkModel.

    Args:
        subclass: The class to check.

    Returns:
        bool: True if it is a subclass, otherwise False.
    """
    try:
        return (inspect.isclass(subclass)) and (
            issubclass(subclass, SparkModel) or issubclass(subclass, BaseModel)
        )
    except TypeError:
        return False


def _is_nullable(t: Type) -> Tuple[bool, Type]:
    """Determines if a type is nullable and returns the type without the Union.

    Args:
        t (Type): The Python type to check for nullability.

    Returns:
        Tuple[bool, Type]: A tuple containing a boolean indicating nullability and the original Python type.
    """
    if get_origin(t) in (Union, UnionType):
        type_args = get_args(t)
        if any([get_origin(arg) is None for arg in type_args]):
            t = type_args[0]
            return True, t
    return False, t<|MERGE_RESOLUTION|>--- conflicted
+++ resolved
@@ -6,12 +6,8 @@
 from decimal import Decimal
 from enum import Enum
 from types import MappingProxyType
-<<<<<<< HEAD
-from typing import Annotated, Dict, Optional, Tuple, Type, Union, get_args, get_origin
-=======
 from typing import Annotated, Dict, List, Optional, Tuple, Type, Union, get_args, get_origin
 from uuid import UUID
->>>>>>> 43beea86
 
 from pydantic import BaseModel, ConfigDict, SecretBytes, SecretStr
 from pydantic.fields import ModelPrivateAttr
