import inspect
import sys
import typing
from datetime import date, datetime, timedelta
from decimal import Decimal
from enum import Enum
from types import MappingProxyType
from typing import Annotated, Dict, Tuple, Type, Union, get_args, get_origin

from pydantic import BaseModel, ConfigDict, SecretBytes, SecretStr
from pyspark.sql import DataFrame, SparkSession
from pyspark.sql import functions as F  # noqa
from pyspark.sql.types import (
    ArrayType,
    BinaryType,
    BooleanType,
    DataType,
    DateType,
    DayTimeIntervalType,
    DecimalType,
    DoubleType,
    IntegerType,
    LongType,
    MapType,
    StringType,
    StructField,
    StructType,
    TimestampType,
)

from sparkdantic.generation import GenerationSpec

if sys.version_info > (3, 10):
    from types import UnionType  # pragma: no cover
else:
    UnionType = Union  # pragma: no cover

if sys.version_info > (3, 11):
    from enum import EnumType  # pragma: no cover
else:
    EnumType = Type[Enum]  # pragma: no cover


native_spark_types = [
    ArrayType,
    BinaryType,
    BooleanType,
    DataType,
    DateType,
    DayTimeIntervalType,
    DecimalType,
    DoubleType,
    IntegerType,
    LongType,
    MapType,
    StringType,
    StructField,
    StructType,
    TimestampType,
]

type_map = MappingProxyType(
    {
        int: IntegerType,
        float: DoubleType,
        str: StringType,
        SecretStr: StringType,
        bool: BooleanType,
        bytes: BinaryType,
        SecretBytes: BinaryType,
        list: ArrayType,
        dict: MapType,
        datetime: TimestampType,
        date: DateType,
        Decimal: DecimalType,
        timedelta: DayTimeIntervalType,
    }
)

MixinType = Union[Type[int], Type[str]]

GenerationSpecs = Dict[str, GenerationSpec]


class SparkModel(BaseModel):
    """Spark Model representing a Pydantic BaseModel with additional methods to convert it to a PySpark schema.

    Methods:
        model_spark_schema: Generates a PySpark schema from the model fields.
        _is_nullable: Determines if a type is nullable and returns the type without the Union.
        _get_spark_type: Returns the corresponding PySpark data type for a given Python type, considering nullability.
        _get_enum_mixin_type: Returns the mixin type of Enum.
        _type_to_spark: Converts a given Python type to a corresponding PySpark data type.
    """

    model_config = ConfigDict(arbitrary_types_allowed=True, use_enum_values=True)
<<<<<<< HEAD
=======
    _mapped_field: ModelPrivateAttr = deque()
    _non_standard_fields: ModelPrivateAttr = {'value', 'mapping', 'mapping_source'}

    @classmethod
    def _post_mapping_process(cls, data: DataFrame) -> DataFrame:
        """Processes the DataFrame after mapping.

        Args:
            data (DataFrame): The data frame to process.

        Returns:
            DataFrame: The processed DataFrame.
        """
        for _ in range(len(cls._mapped_field.default)):
            target, mapping, source = cls._mapped_field.default.popleft()
            mapping_expr = F.create_map([F.lit(x) for x in sum(mapping.items(), ())])
            data = data.withColumn(target, mapping_expr.getItem(data[source]))
        return data

    @classmethod
    def model_spark_schema(cls) -> StructType:
        """Generates a PySpark schema from the model fields.

        Returns:
            StructType: The generated PySpark schema.
        """
        return create_spark_schema(cls)

    @classmethod
    def generate_data(
        cls,
        spark: SparkSession,
        n_rows: int = 100,
        specs: Optional[ColumnSpecs] = None,
        **kwargs,
    ) -> DataFrame:
        """Generates PySpark DataFrame based on the schema and the column specs.

        Args:
            spark (SparkSession): The Spark session.
            n_rows (int, optional): Number of rows. Defaults to 100.
            specs (Optional[ColumnSpecs]): Column specifications. Defaults to None.

        Returns:
            DataFrame: The generated PySpark DataFrame.
        """
        specs = {} if not specs else specs
        generator = dg.DataGenerator(spark, seedColumnName='_seed_id', rows=n_rows, **kwargs)
        for name, field in cls.model_fields.items():
            spec = specs.get(name)
            name = getattr(field, 'alias') or name

            if (
                spec is None
                and inspect.isclass(field.annotation)
                and issubclass(field.annotation, Enum)
            ):
                # For Enums, default to using all values specified in the Enum
                spec = ColumnGenerationSpec(values=[item.value for item in field.annotation])

            _add_column_specs(cls, generator, spec, name, field)  # type: ignore
        generated = generator.build()
        return cls._post_mapping_process(generated)
>>>>>>> 4d075379


def create_spark_schema(model: Type[BaseModel]) -> StructType:
    """Generates a PySpark schema from the model fields.

    Args:
        model (Type[BaseModel]): The pydantic model to generate the schema from.

    Returns:
        StructType: The generated PySpark schema.
    """
    fields = []
    for k, v in model.model_fields.items():
        k = getattr(v, 'alias') or k
        nullable, t = _is_nullable(v.annotation)

        if _is_supported_subclass(t):
            fields.append(StructField(k, create_spark_schema(t), nullable))  # type: ignore
        else:
            field_info_extra = getattr(v, 'json_schema_extra', None) or {}
            override = field_info_extra.get('spark_type')
            if (override not in native_spark_types) and (override is not None):
                raise TypeError(
                    f'Defining `spark_type` must be a valid `pyspark.sql.types` type. Got {override}'
                )
            if override:
                t, nullable = _type_to_spark(override, v.metadata)
            else:
                t, nullable = _type_to_spark(v.annotation, v.metadata)
            _struct_field = StructField(k, t, nullable)
            fields.append(_struct_field)
    return StructType(fields)


def _add_column_specs(
    model: Type[SparkModel],
    generator: dg.DataGenerator,
    spec: ColumnGenerationSpec,
    name: str,
    field: Field,
):
    """Adds column specifications to the DataGenerator.

    Args:
        model (Type[SparkModel]): The Spark Model.
        generator (dg.DataGenerator): The data generator.
        spec (ColumnGenerationSpec): The column generation specifications.
        name (str): The column name.
        field (Field): The Pydantic field.
    """
    t, container, nullable = _type_to_spark_type_specs(field.annotation)
    if spec:
        if spec.weights:
            spec.weights = _spec_weights_to_row_count(generator, spec.weights)  # type: ignore

        if spec.value:
            spec.values = [spec.value]

        if spec.mapping:
            if spec.mapping_source is None:
                raise ValueError(
                    'You have specified a mapping but not mapping_source. '
                    'You must pass in a valid column name to map values to.'
                )
            model._mapped_field.default.append((name, spec.mapping, spec.mapping_source))

        generator.withColumn(
            name,
            colType=t,
            nullable=nullable,
            structType=container,
            **spec.model_dump(
                by_alias=True,
                exclude_none=True,
                exclude=model._non_standard_fields.default,
            ),
        )
    else:
        generator.withColumn(name, colType=t, nullable=nullable, structType=container)


def _get_spark_type(t: Type, nullable: bool) -> Type[DataType]:
    """Returns the corresponding PySpark data type for a given Python type, considering nullability.

    Args:
        t (Type): The Python type to convert to a PySpark data type.
        nullable (bool): Indicates whether the PySpark data type should be nullable.

    Returns:
        DataType: The corresponding PySpark data type.

    Raises:
        TypeError: If the type is not recognized in the type map.
    """
    spark_type = type_map.get(t)
    if spark_type is None:
        raise TypeError(f'Type {t} not recognized')

    spark_type.nullable = nullable
    return spark_type


def _get_enum_mixin_type(t: EnumType) -> MixinType:
    """Returns the mixin type of an Enum.

    Args:
        t (EnumType): The Enum to get the mixin type from.

    Returns:
        MixinType: The type mixed with the Enum.

    Raises:
        TypeError: If the mixin type is not supported (int and str are supported).
    """
    if issubclass(t, int):
        return int
    elif issubclass(t, str):
        return str
    else:
        raise TypeError(f'Enum {t} is not supported. Only int and str mixins are supported.')


def _type_to_spark_type_specs(t: Type) -> Tuple[DataType, Optional[str], bool]:
    """Converts a given type to its corresponding Spark data type specifications.

    Args:
        t (Type): The Python type.

    Returns:
        Tuple[DataType, Optional[str], bool]: The corresponding Spark DataType, container type, and nullability.
    """
    spark_type, nullable = _type_to_spark(t, [])
    if isinstance(spark_type, ArrayType):
        return spark_type.elementType, ArrayType.typeName(), nullable
    return spark_type, None, nullable

<<<<<<< HEAD
    @classmethod
    def _get_enum_mixin_type(cls, t: EnumType) -> MixinType:
        """Returns the mixin type of `Enum`.
=======
>>>>>>> 4d075379

def _type_to_spark(t: Type, metadata) -> Tuple[DataType, bool]:
    """Converts a given Python type to a corresponding PySpark data type.

    Args:
        t (Type): The type to convert to a PySpark data type.

    Returns:
        DataType: The corresponding PySpark data type.
    """
    nullable, t = _is_nullable(t)
    meta = None if len(metadata) < 1 else metadata.pop()
    args = get_args(t)
    origin = get_origin(t)

    # Convert complex types
    if origin is list:
        inner_type = args[0]
        if _is_supported_subclass(inner_type):
            array_type = inner_type.model_spark_schema()
            inner_nullable = nullable
        else:
            # Check if it's an accepted Enum or optional SparkModel subclass
            array_type, inner_nullable = _type_to_spark(inner_type, [])
        return ArrayType(array_type, inner_nullable), nullable
    elif origin is dict:
        key_type, _ = _type_to_spark(args[0], [])
        value_type, inner_nullable = _type_to_spark(args[1], [])
        return MapType(key_type, value_type, inner_nullable), nullable
    elif origin is typing.Literal:
        # PySpark doesn't have an equivalent type for Literal. To allow Literal usage with a model we check all the
        # types of values within Literal. If they are all the same, use that type as our new type.
        literal_arg_types = set(map(lambda a: type(a), args))
        if len(literal_arg_types) > 1:
            raise TypeError(
                'Your model has a `Literal` type with multiple args of different types. Fields defined with '
                '`Literal` must have one consistent arg type'
            )
        t = literal_arg_types.pop()
    elif origin is Annotated:
        # first arg of annotated type is the type, second is metadata that we don't do anything with (yet)
        t = args[0]
    elif issubclass(t, SparkModel):
        return t.model_spark_schema(), nullable

    if issubclass(t, Enum):
        t = _get_enum_mixin_type(t)

    if t in native_spark_types:
        t = t()
    else:
        t = _get_spark_type(t, nullable)()

    if isinstance(t, DecimalType):
        if meta is not None:
            max_digits = getattr(meta, 'max_digits', 10)
            decimal_places = getattr(meta, 'decimal_places', 0)
            t = DecimalType(precision=max_digits, scale=decimal_places)
    return t, nullable


<<<<<<< HEAD
        if t in native_spark_types:
            spark_type = t()
        else:
            spark_type = cls._get_spark_type(t, nullable)()

        if isinstance(spark_type, DecimalType):
            if meta is not None:
                max_digits = getattr(meta, 'max_digits', 10)
                decimal_places = getattr(meta, 'decimal_places', 0)
                spark_type = DecimalType(precision=max_digits, scale=decimal_places)
        return spark_type, nullable

    @classmethod
    def generate_data(
        cls, spark: SparkSession, specs: GenerationSpecs, n_rows: int = 100
    ) -> DataFrame:
        # initialise a dataframe with a single column to hold the row id
        initial_schema = StructType(
            [StructField('__sparkdantic_row_id__', IntegerType(), nullable=False)]
        )
        data = spark.createDataFrame([(i,) for i in range(n_rows)], initial_schema)

        schema = cls.model_spark_schema()
        for col in schema.fields:
            func = specs.get(col.name, None)
            generator_udf = F.udf(func, col.dataType)
            data = data.withColumn(col.name, generator_udf() if func is not None else F.lit(None))

        # remove the internal row id column from the final dataframe
        return data.drop('__sparkdantic_row_id__')
=======
def _is_supported_subclass(subclass: Type) -> bool:
    """Checks if a class is a subclass of SparkModel.

    Args:
        subclass: The class to check.

    Returns:
        bool: True if it is a subclass, otherwise False.
    """
    try:
        return (inspect.isclass(subclass)) and (
            issubclass(subclass, SparkModel) or issubclass(subclass, BaseModel)
        )
    except TypeError:
        return False


def _is_nullable(t: Type) -> Tuple[bool, Type]:
    """Determines if a type is nullable and returns the type without the Union.

    Args:
        t (Type): The Python type to check for nullability.

    Returns:
        Tuple[bool, Type]: A tuple containing a boolean indicating nullability and the original Python type.
    """
    if get_origin(t) in (Union, UnionType):
        type_args = get_args(t)
        if any([get_origin(arg) is None for arg in type_args]):
            t = type_args[0]
            return True, t
    return False, t


def _spec_weights_to_row_count(generator: dg.DataGenerator, weights: List[float]) -> List[int]:
    """Converts weights to row count.

    Args:
        generator (dg.DataGenerator): The data generator.
        weights (List[float]): The list of weights.

    Returns:
        List[int]: List of row counts.
    """
    return [int(generator.rowCount * w) for w in weights]
>>>>>>> 4d075379
<|MERGE_RESOLUTION|>--- conflicted
+++ resolved
@@ -94,72 +94,6 @@
     """
 
     model_config = ConfigDict(arbitrary_types_allowed=True, use_enum_values=True)
-<<<<<<< HEAD
-=======
-    _mapped_field: ModelPrivateAttr = deque()
-    _non_standard_fields: ModelPrivateAttr = {'value', 'mapping', 'mapping_source'}
-
-    @classmethod
-    def _post_mapping_process(cls, data: DataFrame) -> DataFrame:
-        """Processes the DataFrame after mapping.
-
-        Args:
-            data (DataFrame): The data frame to process.
-
-        Returns:
-            DataFrame: The processed DataFrame.
-        """
-        for _ in range(len(cls._mapped_field.default)):
-            target, mapping, source = cls._mapped_field.default.popleft()
-            mapping_expr = F.create_map([F.lit(x) for x in sum(mapping.items(), ())])
-            data = data.withColumn(target, mapping_expr.getItem(data[source]))
-        return data
-
-    @classmethod
-    def model_spark_schema(cls) -> StructType:
-        """Generates a PySpark schema from the model fields.
-
-        Returns:
-            StructType: The generated PySpark schema.
-        """
-        return create_spark_schema(cls)
-
-    @classmethod
-    def generate_data(
-        cls,
-        spark: SparkSession,
-        n_rows: int = 100,
-        specs: Optional[ColumnSpecs] = None,
-        **kwargs,
-    ) -> DataFrame:
-        """Generates PySpark DataFrame based on the schema and the column specs.
-
-        Args:
-            spark (SparkSession): The Spark session.
-            n_rows (int, optional): Number of rows. Defaults to 100.
-            specs (Optional[ColumnSpecs]): Column specifications. Defaults to None.
-
-        Returns:
-            DataFrame: The generated PySpark DataFrame.
-        """
-        specs = {} if not specs else specs
-        generator = dg.DataGenerator(spark, seedColumnName='_seed_id', rows=n_rows, **kwargs)
-        for name, field in cls.model_fields.items():
-            spec = specs.get(name)
-            name = getattr(field, 'alias') or name
-
-            if (
-                spec is None
-                and inspect.isclass(field.annotation)
-                and issubclass(field.annotation, Enum)
-            ):
-                # For Enums, default to using all values specified in the Enum
-                spec = ColumnGenerationSpec(values=[item.value for item in field.annotation])
-
-            _add_column_specs(cls, generator, spec, name, field)  # type: ignore
-        generated = generator.build()
-        return cls._post_mapping_process(generated)
->>>>>>> 4d075379
 
 
 def create_spark_schema(model: Type[BaseModel]) -> StructType:
@@ -296,12 +230,6 @@
         return spark_type.elementType, ArrayType.typeName(), nullable
     return spark_type, None, nullable
 
-<<<<<<< HEAD
-    @classmethod
-    def _get_enum_mixin_type(cls, t: EnumType) -> MixinType:
-        """Returns the mixin type of `Enum`.
-=======
->>>>>>> 4d075379
 
 def _type_to_spark(t: Type, metadata) -> Tuple[DataType, bool]:
     """Converts a given Python type to a corresponding PySpark data type.
@@ -362,8 +290,6 @@
             t = DecimalType(precision=max_digits, scale=decimal_places)
     return t, nullable
 
-
-<<<<<<< HEAD
         if t in native_spark_types:
             spark_type = t()
         else:
@@ -394,7 +320,7 @@
 
         # remove the internal row id column from the final dataframe
         return data.drop('__sparkdantic_row_id__')
-=======
+
 def _is_supported_subclass(subclass: Type) -> bool:
     """Checks if a class is a subclass of SparkModel.
 
@@ -439,5 +365,4 @@
     Returns:
         List[int]: List of row counts.
     """
-    return [int(generator.rowCount * w) for w in weights]
->>>>>>> 4d075379
+    return [int(generator.rowCount * w) for w in weights]